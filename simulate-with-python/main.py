#!/bin/env python
"""
Main entry point for the python LDPC code simulator.
"""

__author__ = "Alexander Nilsson; Denis Nabokov; Qian Guo"
__version__ = "0.1.0"
__license__ = "MIT"

# Activate logger
import logging
from logzero import logger

logger.debug("Importing dependencies...")

# Import dependencies
import simulate
from simulate.make_code import (
    make_qc_parity_check_matrix,
    make_regular_ldpc_parity_check_matrix,
    make_regular_ldpc_parity_check_matrix_identity,
)
from simulate.utils import CommandsBase, make_random_state
<<<<<<< HEAD
from simulate.decode import simulate_frame_error_rate, ErrorsProvider
from ldpc import bp_decoder
=======
from simulate.decode import simulate_frame_error_rate
>>>>>>> d3489e97
from ldpc.codes import rep_code
import numpy as np
import argparse
import sys


logger.debug("Importing dependencies... Done")


class Commands(CommandsBase):
    """
    This class defines all possible commands for this simulator to run
    """

    PREFIX = "command_"

    def setup_arguments(self, parser: argparse.ArgumentParser):
        parser.add_argument(
            "--seed",
            action="store",
            type=int,
            required=False,
            help="Use a fixed seed to make simulations reproducible.",
        )
        parser.add_argument(
            "--runs",
            action="store",
            type=int,
            default=100,
            help="The number of runs to run the simulation for. Only relevant for simulations/commands that are non-deterministic.",
        )
        error_group = parser.add_mutually_exclusive_group(required=False)
        error_group.add_argument(
            "--error-rate",
            action="store",
            type=float,
            default=0.05,
            help="The error rate of the simulated binary symmetric channel.",
        )
        error_group.add_argument(
            "--error-file",
            action="store",
            type=str,
            help="Input file specifying distribution of the error for different positions.",
        )

    def command_test_provider(self, args: argparse.Namespace):
        N = 10000
        rng = make_random_state(args.seed)
        errors_provider = ErrorsProvider(0.05, None, rng)
        s = 0
        for i in range(N):
            s += errors_provider.get_error(0)
        print(s/N)

        print('Binary file:')
        errors_provider = ErrorsProvider(0.05, 'binary_distr.txt', rng)
        positions = 4
        r = [0] * positions
        for i in range(positions * N):
            e = errors_provider.get_error(i)
            r[i % positions] += e
        for i in range(positions):
            print(r[i]/N)

        print('q-ary file:')
        errors_provider = ErrorsProvider(0.05, 'qary_distr.txt', rng)
        positions = 2
        r = []
        from collections import defaultdict
        for i in range(positions):
            r.append(defaultdict(int))
        for i in range(positions * N):
            e = errors_provider.get_error(i)
            r[i % positions][e] += 1
        for i in range(positions):
            print('\t'.join(f'{key}: {val/N}' for key, val in r[i].items()))

    def command_regular_ldpc_code(self, args: argparse.Namespace):
        logger.info(
            "Testing a regular (3,6) ldpc code with a parity check matrix of the form: H_r*k"
        )
        rng = make_random_state(args.seed)
        runs = args.runs
        errors_provider = ErrorsProvider(args.error_rate, args.error_file, rng)
        k = 300  # 17669
        r = 150  #
        rate = k / (k + r)
        row_weight = 6
        column_weight = 3
        # n = k + r
        H = make_regular_ldpc_parity_check_matrix(k, r, column_weight, row_weight, rng)
        logger.info(f"Constructed a rate {rate} code")
        with np.printoptions(threshold=sys.maxsize, linewidth=sys.maxsize):
            logger.debug("Constructed parity check matrix:\n" + str(H))

        successes = simulate_frame_error_rate(H, errors_provider, runs, rng)
        logger.info(f"Success ratio {successes}/{runs}={successes/runs}")

    def command_regular_ldpc_code_identity(self, args: argparse.Namespace):
        logger.info(
            "Testing a regular (3,6+1) ldpc code with a parity check matrix of the form: H_r*k|I_r*r"
        )
        rng = make_random_state(args.seed)
        runs = args.runs
        errors_provider = ErrorsProvider(args.error_rate, args.error_file, rng)
        k = 300  # 17669
        r = 150  #
        rate = k / (k + r)
        row_weight = 6
        column_weight = 3
        # n = k + r
        H = make_regular_ldpc_parity_check_matrix_identity(
            k, r, column_weight, row_weight, rng
        )
        logger.info(f"Constructed a rate {rate} code")
        with np.printoptions(threshold=sys.maxsize, linewidth=sys.maxsize):
            logger.debug("Constructed parity check matrix:\n" + str(H))

        successes = simulate_frame_error_rate(H, errors_provider, runs, rng)
        logger.info(f"Success ratio {successes}/{runs}={successes/runs}")

    def command_qc_ldpc_code(self, args: argparse.Namespace):
        logger.info(
            "Testing a quasi cyclic ldpc code with a parity check matrix of the form: [H_0|H_1|I]"
        )
        rng = make_random_state(args.seed)
        runs = args.runs
        errors_provider = ErrorsProvider(args.error_rate, args.error_file, rng)
        k = 1000  # 17669
        num_blocks = 2
        r = int(k / num_blocks)
        # n = k + r
        H = make_qc_parity_check_matrix(
            block_len=r, column_weight=3, num_blocks=num_blocks, rng=rng
        )
        logger.debug("Constructed parity check matrix:\n" + str(H))

        successes = simulate_frame_error_rate(H, errors_provider, runs, rng)
        logger.info(f"Success ratio {successes}/{runs}={successes/runs}")

    def command_compute_bound(self, args: argparse.Namespace):
        k = 300
        r = 150
        rate = k / (k + r)

        p = args.error_rate
        entropy = -p * np.log2(p) - (1 - p) * np.log2(1 - p)
        # capacity of Binary symmetric channel
        capacity = 1 - entropy
        logger.info(
            f"R {'<' if rate < capacity else '>'} C, where R = {rate}, C = {capacity}"
        )

    def command_official_example(self, args: argparse.Namespace):
        """A simple command to test the functionality of the ldpc package"""
        logger.info("official example")
        rng = make_random_state(args.seed)

        n = 13
        errors_provider = ErrorsProvider(args.error_rate, args.error_file, rng)
        runs = args.runs
        H = rep_code(n)

        successes = simulate_frame_error_rate(H, errors_provider, runs, rng)
        logger.info(f"Success ratio {successes}/{runs}={successes/runs}")

    def command_test(self, args: argparse.Namespace):
        """This command runs all discovered doctests in the simulate package"""
        self.command_test_xml(args, xml=False)

    def command_test_xml(self, args: argparse.Namespace, xml=True):
        """
        This command runs all discovered doctests in the simulate package.

        Optionally with xml format output.
        """
        import unittest
        import doctest

        if xml:
            import xmlrunner

        suite = unittest.TestSuite()
        suite.addTest(doctest.DocTestSuite(simulate.utils))
        suite.addTest(doctest.DocTestSuite(simulate.make_code))
        suite.addTest(doctest.DocTestSuite(simulate.decode))

        logger.info("Disabling further logging output")
        logging.disable(logging.CRITICAL)
        if xml:
            with open("report.xml", "wb") as output:
                xmlrunner.XMLTestRunner(
                    output=output,
                    failfast=False,
                    buffer=False,
                ).run(suite)
        else:
            runner = unittest.TextTestRunner(verbosity=2 if args.verbose else 0)
            runner.run(suite)


if __name__ == "__main__":
    """This is executed when run from the command line"""
    cmds = Commands()

    args = cmds.parse_arguments()

    logger.info("Python simulator started")

    cmds.run(args)<|MERGE_RESOLUTION|>--- conflicted
+++ resolved
@@ -21,12 +21,7 @@
     make_regular_ldpc_parity_check_matrix_identity,
 )
 from simulate.utils import CommandsBase, make_random_state
-<<<<<<< HEAD
 from simulate.decode import simulate_frame_error_rate, ErrorsProvider
-from ldpc import bp_decoder
-=======
-from simulate.decode import simulate_frame_error_rate
->>>>>>> d3489e97
 from ldpc.codes import rep_code
 import numpy as np
 import argparse
